--- conflicted
+++ resolved
@@ -1,6 +1,6 @@
 opam-version: "2.0"
 maintainer: "damien.pous@ens-lyon.fr"
-version: "8.18.dev"
+version: "8.19.dev"
 
 homepage: "https://github.com/damien-pous/coinduction"
 dev-repo: "git+https://github.com/damien-pous/coinduction.git"
@@ -19,11 +19,7 @@
 ]
 install: [make "install"]
 depends: [
-<<<<<<< HEAD
   "coq" {>= "8.19"}
-=======
-  "coq" {>= "8.16.1" & < "8.19~"}
->>>>>>> 17ba8100
 ]
 
 tags: [
